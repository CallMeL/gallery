{{ range where site.Pages.ByDate.Reverse "Params.featured" "=" true }}
  {{ $gallery := partial "get-gallery.html" . }}
<<<<<<< HEAD
  {{ $images := .Resources.ByType "image" }}
  {{ $featured := ($images.GetMatch (.Params.featured_image | default "*feature*")) | default (index $images 0) }}
  {{ $thumbnail := $featured.Fit "1600x1600" }}
  {{ $color := index $thumbnail.Colors 0 | default "transparent" }}
  <section class="featured">
    <a class="featured-card" href="{{ .RelPermalink }}" style="background-image: url({{ $thumbnail.RelPermalink }})">
      <div>
        <h2>{{ .Title }}</h2>
        <p>
          {{ T "photoCount" ($gallery.imageCount | lang.FormatNumber 0) }}
          {{ if gt $gallery.albumCount 0 }}{{ T "in" }} {{ T "albumCount" ($gallery.albumCount | lang.FormatNumber 0) }}{{ end }}
        </p>
      </div>
    </a>
  </section>
{{ end }}

=======
  {{ if $gallery }}
    {{ $covers := where (.Resources.ByType "image") "Params.cover" "eq" true }}
    {{ $cover := "" }}
    {{ if ge (len $covers) 0 }}
      {{ $cover = index $covers 0 }}
    {{ end }}
    {{ $featured := $cover | default ((.Resources.ByType "image").GetMatch (.Params.featured_image | default "*feature*")) | default (index $gallery.images 0) }}
    {{ $thumbnail := $featured.Filter (slice images.AutoOrient (images.Process "fit 1600x1600")) }}
    {{ $color := index $thumbnail.Colors 0 | default "transparent" }}
    <section class="featured">
      <a class="featured-card" href="{{ .RelPermalink }}" style="background-color: {{ $color }}; background-image: url({{ $thumbnail.RelPermalink }})">
        <div>
          <h2>{{ .Title }}</h2>
          <p>
            {{ if gt $gallery.albumCount 0 }}
              {{ T "albumCount" (dict "count" ($gallery.albumCount | lang.FormatNumber 0) "photoCount" ($gallery.imageCount | lang.FormatNumber 0 | lang.Translate "photoCount")) }}
            {{ else }}
              {{ T "photoCount" ($gallery.imageCount | lang.FormatNumber 0) }}
            {{ end }}
          </p>
        </div>
      </a>
    </section>
  {{ end }}
{{ end }}
>>>>>>> 5480080a
<|MERGE_RESOLUTION|>--- conflicted
+++ resolved
@@ -1,24 +1,5 @@
 {{ range where site.Pages.ByDate.Reverse "Params.featured" "=" true }}
   {{ $gallery := partial "get-gallery.html" . }}
-<<<<<<< HEAD
-  {{ $images := .Resources.ByType "image" }}
-  {{ $featured := ($images.GetMatch (.Params.featured_image | default "*feature*")) | default (index $images 0) }}
-  {{ $thumbnail := $featured.Fit "1600x1600" }}
-  {{ $color := index $thumbnail.Colors 0 | default "transparent" }}
-  <section class="featured">
-    <a class="featured-card" href="{{ .RelPermalink }}" style="background-image: url({{ $thumbnail.RelPermalink }})">
-      <div>
-        <h2>{{ .Title }}</h2>
-        <p>
-          {{ T "photoCount" ($gallery.imageCount | lang.FormatNumber 0) }}
-          {{ if gt $gallery.albumCount 0 }}{{ T "in" }} {{ T "albumCount" ($gallery.albumCount | lang.FormatNumber 0) }}{{ end }}
-        </p>
-      </div>
-    </a>
-  </section>
-{{ end }}
-
-=======
   {{ if $gallery }}
     {{ $covers := where (.Resources.ByType "image") "Params.cover" "eq" true }}
     {{ $cover := "" }}
@@ -44,4 +25,4 @@
     </section>
   {{ end }}
 {{ end }}
->>>>>>> 5480080a
+
