--- conflicted
+++ resolved
@@ -12,17 +12,13 @@
 photoCount:
   one: 1 billede
   other: "{{ . }} billeder"
-<<<<<<< HEAD
-toHomepage: Til forsiden
+albumCount:
+  one: "{{ .photoCount }} i {{ .count }} album"
+  other: "{{ .photoCount }} i {{ .count }} albummer"
 closeTitle: Luk
 zoomTitle: Zoom
 arrowPrevTitle: Forrige
 arrowNextTitle: Næste
 errorMsg: Billedet kunne ikke indlæses
 downloadTitle: Download
-relatedAlbums: Lignende albums
-=======
-albumCount:
-  one: "{{ .photoCount }} i {{ .count }} album"
-  other: "{{ .photoCount }} i {{ .count }} albummer"
->>>>>>> 5480080a
+relatedAlbums: Lignende albums