menu: Menu
home: Accueil
pageNotFound: Page non trouvée
toHomepage: Aller à l'accueil
closeTitle: Fermer
zoomTitle: Zoom
arrowPrevTitle: Retour
arrowNextTitle: Suivant
errorMsg: L'image n'a pas pu être chargée
downloadTitle: Télécharger
relatedAlbums: Albums similaires
photoCount:
  one: 1 photo
  other: "{{ . }} photos"
<<<<<<< HEAD
toHomepage: Aller à l'accueil
closeTitle: Fermer
zoomTitle: Zoom
arrowPrevTitle: Retour
arrowNextTitle: Suivant
errorMsg: L'image n'a pas pu être chargée
downloadTitle: Télécharger
relatedAlbums: Albums similaires
=======
albumCount:
  one: "{{ .photoCount }} dans {{ .count }} album"
  other: "{{ .photoCount }} dans {{ .count }} albums"
>>>>>>> 5480080a
<|MERGE_RESOLUTION|>--- conflicted
+++ resolved
@@ -12,17 +12,13 @@
 photoCount:
   one: 1 photo
   other: "{{ . }} photos"
-<<<<<<< HEAD
-toHomepage: Aller à l'accueil
+albumCount:
+  one: "{{ .photoCount }} dans {{ .count }} album"
+  other: "{{ .photoCount }} dans {{ .count }} albums"
 closeTitle: Fermer
 zoomTitle: Zoom
 arrowPrevTitle: Retour
 arrowNextTitle: Suivant
 errorMsg: L'image n'a pas pu être chargée
 downloadTitle: Télécharger
-relatedAlbums: Albums similaires
-=======
-albumCount:
-  one: "{{ .photoCount }} dans {{ .count }} album"
-  other: "{{ .photoCount }} dans {{ .count }} albums"
->>>>>>> 5480080a
+relatedAlbums: Albums similaires